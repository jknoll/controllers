import { EventEmitter } from 'events';
import { addHexPrefix, bufferToHex, BN } from 'ethereumjs-util';
import { ethErrors } from 'eth-rpc-errors';
import MethodRegistry from 'eth-method-registry';
import EthQuery from 'eth-query';
import Common from '@ethereumjs/common';
import { TransactionFactory, TypedTransaction } from '@ethereumjs/tx';
import { v1 as random } from 'uuid';
import { Mutex } from 'async-mutex';
import { BaseController, BaseConfig, BaseState } from '../BaseController';
import type {
  NetworkState,
  NetworkController,
} from '../network/NetworkController';
import {
  BNToHex,
  fractionBN,
  hexToBN,
  normalizeTransaction,
  safelyExecute,
  validateTransaction,
  isSmartContractCode,
  handleTransactionFetch,
  query,
  getIncreasedPriceFromExisting,
  isEIP1559Transaction,
  isGasPriceValue,
  isFeeMarketEIP1559Values,
  validateGasValues,
  validateMinimumIncrease,
} from '../util';
import { MAINNET, RPC } from '../constants';

const HARDFORK = 'london';

/**
 * @type Result
 * @property result - Promise resolving to a new transaction hash
 * @property transactionMeta - Meta information about this new transaction
 */
export interface Result {
  result: Promise<string>;
  transactionMeta: TransactionMeta;
}

/**
 * @type Fetch All Options
 * @property fromBlock - String containing a specific block decimal number
 * @property etherscanApiKey - API key to be used to fetch token transactions
 */
export interface FetchAllOptions {
  fromBlock?: string;
  etherscanApiKey?: string;
}

/**
 * @type Transaction
 *
 * Transaction representation
 * @property chainId - Network ID as per EIP-155
 * @property data - Data to pass with this transaction
 * @property from - Address to send this transaction from
 * @property gas - Gas to send with this transaction
 * @property gasPrice - Price of gas with this transaction
 * @property gasUsed -  Gas used in the transaction
 * @property nonce - Unique number to prevent replay attacks
 * @property to - Address to send this transaction to
 * @property value - Value associated with this transaction
 */
export interface Transaction {
  chainId?: number;
  data?: string;
  from: string;
  gas?: string;
  gasPrice?: string;
  gasUsed?: string;
  nonce?: string;
  to?: string;
  value?: string;
  maxFeePerGas?: string;
  maxPriorityFeePerGas?: string;
  estimatedBaseFee?: string;
}

/**
 * @type GasPriceValue
 *
 * GasPriceValue representation
 *
 * @property gasPrice - Value of the gas price
 */
export interface GasPriceValue {
  gasPrice: string;
}

/**
 * @type FeeMarketEIP1559Values
 *
 * FeeMarketEIP1559Values representation
 *
 * @property maxFeePerGas - Value of the gas price
 * @property maxPriorityFeePerGas - Part of the fee that goes to the miner
 */
export interface FeeMarketEIP1559Values {
  maxFeePerGas: string;
  maxPriorityFeePerGas: string;
}

/**
 * The status of the transaction. Each status represents the state of the transaction internally
 * in the wallet. Some of these correspond with the state of the transaction on the network, but
 * some are wallet-specific.
 */
export enum TransactionStatus {
  approved = 'approved',
  cancelled = 'cancelled',
  confirmed = 'confirmed',
  failed = 'failed',
  rejected = 'rejected',
  signed = 'signed',
  submitted = 'submitted',
  unapproved = 'unapproved',
}

/**
 * Options for wallet device.
 */
export enum WalletDevice {
  MM_MOBILE = 'metamask_mobile',
  MM_EXTENSION = 'metamask_extension',
  OTHER = 'other_device',
}

/**
 * @type TransactionMetaBase
 *
 * TransactionMetaBase representation
 *
 * @property isTransfer - Value indicating if the transaction is a transfer
 * @property transferInformation - Transfer information
 * @property id - Transaction ID
 * @property networkID - Current network ID
 * @property chainId - Current chain ID
 * @property origin - Transaction origin
 * @property rawTransaction - Transaction encoded data
 * @property time - Transaction timestamp
 * @property toSmartContract - Value indicating if the transaction is directed to a smart contract
 * @property transaction - Transaction data
 * @property transactionHash - Transaction hash
 * @property blockNumber - Transaction block number
 * @property deviceConfirmedOn - Device in which the confirmed transaction was detected
 * @property verifiedOnBlockchain - Value indicating if the transaction data was verified against th blockchain
 * @property pollingAttempts - Value indicating the number of polling attempts to Infura
 */
type TransactionMetaBase = {
  isTransfer?: boolean;
  transferInformation?: {
    symbol: string;
    contractAddress: string;
    decimals: number;
  };
  id: string;
  networkID?: string;
  chainId?: string;
  origin?: string;
  rawTransaction?: string;
  time: number;
  toSmartContract?: boolean;
  transaction: Transaction;
  transactionHash?: string;
  blockNumber?: string;
  deviceConfirmedOn?: WalletDevice;
  verifiedOnBlockchain?: boolean;
  pollingAttempts?: number;
};

/**
 * @type TransactionMeta
 *
 * TransactionMeta representation
 * @property error - Synthesized error information for failed transactions
 * @property id - Generated UUID associated with this transaction
 * @property networkID - Network code as per EIP-155 for this transaction
 * @property origin - Origin this transaction was sent from
 * @property deviceConfirmedOn - string to indicate what device the transaction was confirmed
 * @property rawTransaction - Hex representation of the underlying transaction
 * @property status - String status of this transaction
 * @property time - Timestamp associated with this transaction
 * @property toSmartContract - Whether transaction recipient is a smart contract
 * @property transaction - Underlying Transaction object
 * @property transactionHash - Hash of a successful transaction
 * @property blockNumber - Number of the block where the transaction has been included
 */
export type TransactionMeta =
  | ({
      status: Exclude<TransactionStatus, TransactionStatus.failed>;
    } & TransactionMetaBase)
  | ({ status: TransactionStatus.failed; error: Error } & TransactionMetaBase);

/**
 * @type EtherscanTransactionMeta
 *
 * EtherscanTransactionMeta representation
 * @property blockNumber - Number of the block where the transaction has been included
 * @property timeStamp - Timestamp associated with this transaction
 * @property hash - Hash of a successful transaction
 * @property nonce - Nonce of the transaction
 * @property blockHash - Hash of the block where the transaction has been included
 * @property transactionIndex - Etherscan internal index for this transaction
 * @property from - Address to send this transaction from
 * @property to - Address to send this transaction to
 * @property gas - Gas to send with this transaction
 * @property gasPrice - Price of gas with this transaction
 * @property isError - Synthesized error information for failed transactions
 * @property txreceipt_status - Receipt status for this transaction
 * @property input - input of the transaction
 * @property contractAddress - Address of the contract
 * @property cumulativeGasUsed - Amount of gas used
 * @property confirmations - Number of confirmations
 */
export interface EtherscanTransactionMeta {
  blockNumber: string;
  timeStamp: string;
  hash: string;
  nonce: string;
  blockHash: string;
  transactionIndex: string;
  from: string;
  to: string;
  value: string;
  gas: string;
  gasPrice: string;
  cumulativeGasUsed: string;
  gasUsed: string;
  isError: string;
  txreceipt_status: string;
  input: string;
  contractAddress: string;
  confirmations: string;
  tokenDecimal: string;
  tokenSymbol: string;
}

/**
 * @type TransactionConfig
 *
 * Transaction controller configuration
 * @property interval - Polling interval used to fetch new currency rate
 * @property provider - Provider used to create a new underlying EthQuery instance
 * @property sign - Method used to sign transactions
 */
export interface TransactionConfig extends BaseConfig {
  interval: number;
  sign?: (transaction: Transaction, from: string) => Promise<any>;
  txHistoryLimit: number;
}

/**
 * @type MethodData
 *
 * Method data registry object
 * @property registryMethod - Registry method raw string
 * @property parsedRegistryMethod - Registry method object, containing name and method arguments
 */
export interface MethodData {
  registryMethod: string;
  parsedRegistryMethod: Record<string, unknown>;
}

/**
 * @type TransactionState
 *
 * Transaction controller state
 * @property transactions - A list of TransactionMeta objects
 * @property methodData - Object containing all known method data information
 */
export interface TransactionState extends BaseState {
  transactions: TransactionMeta[];
  methodData: { [key: string]: MethodData };
}

/**
 * Multiplier used to determine a transaction's increased gas fee during cancellation
 */
export const CANCEL_RATE = 1.5;

/**
 * Multiplier used to determine a transaction's increased gas fee during speed up
 */
export const SPEED_UP_RATE = 1.1;

/**
 * Controller responsible for submitting and managing transactions
 */
export class TransactionController extends BaseController<
  TransactionConfig,
  TransactionState
> {
  private ethQuery: any;

  private registry: any;

  private handle?: NodeJS.Timer;

  private mutex = new Mutex();

  private getNetworkState: () => NetworkState;

  private failTransaction(transactionMeta: TransactionMeta, error: Error) {
    const newTransactionMeta = {
      ...transactionMeta,
      error,
      status: TransactionStatus.failed,
    };
    this.updateTransaction(newTransactionMeta);
    this.hub.emit(`${transactionMeta.id}:finished`, newTransactionMeta);
  }

  private async registryLookup(fourBytePrefix: string): Promise<MethodData> {
    const registryMethod = await this.registry.lookup(fourBytePrefix);
    const parsedRegistryMethod = this.registry.parse(registryMethod);
    return { registryMethod, parsedRegistryMethod };
  }

  /**
   * Normalizes the transaction information from etherscan
   * to be compatible with the TransactionMeta interface.
   *
   * @param txMeta - The transaction.
   * @param currentNetworkID - The current network ID.
   * @param currentChainId - The current chain ID.
   * @returns The normalized transaction.
   */
  private normalizeTx(
    txMeta: EtherscanTransactionMeta,
    currentNetworkID: string,
    currentChainId: string,
  ): TransactionMeta {
    const time = parseInt(txMeta.timeStamp, 10) * 1000;
    const normalizedTransactionBase = {
      blockNumber: txMeta.blockNumber,
      id: random({ msecs: time }),
      networkID: currentNetworkID,
      chainId: currentChainId,
      time,
      transaction: {
        data: txMeta.input,
        from: txMeta.from,
        gas: BNToHex(new BN(txMeta.gas)),
        gasPrice: BNToHex(new BN(txMeta.gasPrice)),
        gasUsed: BNToHex(new BN(txMeta.gasUsed)),
        nonce: BNToHex(new BN(txMeta.nonce)),
        to: txMeta.to,
        value: BNToHex(new BN(txMeta.value)),
      },
      transactionHash: txMeta.hash,
      verifiedOnBlockchain: false,
      pollingAttempts: 0,
    };

    /* istanbul ignore else */
    if (txMeta.isError === '0') {
      return {
        ...normalizedTransactionBase,
        status: TransactionStatus.confirmed,
      };
    }

    /* istanbul ignore next */
    return {
      ...normalizedTransactionBase,
      error: new Error('Transaction failed'),
      status: TransactionStatus.failed,
    };
  }

  private normalizeTokenTx = (
    txMeta: EtherscanTransactionMeta,
    currentNetworkID: string,
    currentChainId: string,
  ): TransactionMeta => {
    const time = parseInt(txMeta.timeStamp, 10) * 1000;
    const {
      to,
      from,
      gas,
      gasPrice,
      gasUsed,
      hash,
      contractAddress,
      tokenDecimal,
      tokenSymbol,
      value,
    } = txMeta;
    return {
      id: random({ msecs: time }),
      isTransfer: true,
      networkID: currentNetworkID,
      chainId: currentChainId,
      status: TransactionStatus.confirmed,
      time,
      transaction: {
        chainId: 1,
        from,
        gas,
        gasPrice,
        gasUsed,
        to,
        value,
      },
      transactionHash: hash,
      transferInformation: {
        contractAddress,
        decimals: Number(tokenDecimal),
        symbol: tokenSymbol,
      },
      verifiedOnBlockchain: false,
      pollingAttempts: 0,
    };
  };

  /**
   * EventEmitter instance used to listen to specific transactional events
   */
  hub = new EventEmitter();

  /**
   * Name of this controller used during composition
   */
  name = 'TransactionController';

  /**
   * Method used to sign transactions
   */
  sign?: (
    transaction: TypedTransaction,
    from: string,
  ) => Promise<TypedTransaction>;

  /**
   * Creates a TransactionController instance.
   *
   * @param options - The controller options.
   * @param options.getNetworkState - Gets the state of the network controller.
   * @param options.onNetworkStateChange - Allows subscribing to network controller state changes.
   * @param options.getProvider - Returns a provider for the current network.
   * @param config - Initial options used to configure this controller.
   * @param state - Initial state to set on this controller.
   */
  constructor(
    {
      getNetworkState,
      onNetworkStateChange,
      getProvider,
    }: {
      getNetworkState: () => NetworkState;
      onNetworkStateChange: (listener: (state: NetworkState) => void) => void;
      getProvider: () => NetworkController['provider'];
    },
    config?: Partial<TransactionConfig>,
    state?: Partial<TransactionState>,
  ) {
    super(config, state);
    this.defaultConfig = {
      interval: 15000,
      txHistoryLimit: 40,
    };

    this.defaultState = {
      methodData: {},
      transactions: [],
    };
    this.initialize();
    const provider = getProvider();
    this.getNetworkState = getNetworkState;
    this.ethQuery = new EthQuery(provider);
    this.registry = new MethodRegistry({ provider });
    onNetworkStateChange(() => {
      const newProvider = getProvider();
      this.ethQuery = new EthQuery(newProvider);
      this.registry = new MethodRegistry({ provider: newProvider });
    });
    this.poll();
  }

  /**
   * Starts a new polling interval.
   *
   * @param interval - The polling interval used to fetch new transaction statuses.
   */
  async poll(interval?: number): Promise<void> {
    interval && this.configure({ interval }, false, false);
    this.handle && clearTimeout(this.handle);
    await safelyExecute(() => this.queryTransactionStatuses());
    this.handle = setTimeout(() => {
      this.poll(this.config.interval);
    }, this.config.interval);
  }

  /**
   * Handle new method data request.
   *
   * @param fourBytePrefix - The method prefix.
   * @returns The method data object corresponding to the given signature prefix.
   */
  async handleMethodData(fourBytePrefix: string): Promise<MethodData> {
    const releaseLock = await this.mutex.acquire();
    try {
      const { methodData } = this.state;
      const knownMethod = Object.keys(methodData).find(
        (knownFourBytePrefix) => fourBytePrefix === knownFourBytePrefix,
      );
      if (knownMethod) {
        return methodData[fourBytePrefix];
      }
      const registry = await this.registryLookup(fourBytePrefix);
      this.update({
        methodData: { ...methodData, ...{ [fourBytePrefix]: registry } },
      });
      return registry;
    } finally {
      releaseLock();
    }
  }

  /**
   * Add a new unapproved transaction to state. Parameters will be validated, a
   * unique transaction id will be generated, and gas and gasPrice will be calculated
   * if not provided. If A `<tx.id>:unapproved` hub event will be emitted once added.
   *
   * @param transaction - The transaction object to add.
   * @param origin - The domain origin to append to the generated TransactionMeta.
   * @param deviceConfirmedOn - An enum to indicate what device the transaction was confirmed to append to the generated TransactionMeta.
   * @returns Object containing a promise resolving to the transaction hash if approved.
   */
  async addTransaction(
    transaction: Transaction,
    origin?: string,
    deviceConfirmedOn?: WalletDevice,
  ): Promise<Result> {
    const { provider, network } = this.getNetworkState();
    const { transactions } = this.state;
    transaction = normalizeTransaction(transaction);
    validateTransaction(transaction);

    const transactionMeta: TransactionMeta = {
      id: random(),
      networkID: network,
      chainId: provider.chainId,
      origin,
      status: TransactionStatus.unapproved as TransactionStatus.unapproved,
      time: Date.now(),
      transaction,
      deviceConfirmedOn,
      verifiedOnBlockchain: false,
      pollingAttempts: 0,
    };

    try {
      const { gas } = await this.estimateGas(transaction);
      transaction.gas = gas;
    } catch (error: any) {
      this.failTransaction(transactionMeta, error);
      return Promise.reject(error);
    }

    const result: Promise<string> = new Promise((resolve, reject) => {
      this.hub.once(
        `${transactionMeta.id}:finished`,
        (meta: TransactionMeta) => {
          switch (meta.status) {
            case TransactionStatus.submitted:
              return resolve(meta.transactionHash as string);
            case TransactionStatus.rejected:
              return reject(
                ethErrors.provider.userRejectedRequest(
                  'User rejected the transaction',
                ),
              );
            case TransactionStatus.cancelled:
              return reject(
                ethErrors.rpc.internal('User cancelled the transaction'),
              );
            case TransactionStatus.failed:
              return reject(ethErrors.rpc.internal(meta.error.message));
            /* istanbul ignore next */
            default:
              return reject(
                ethErrors.rpc.internal(
                  `MetaMask Tx Signature: Unknown problem: ${JSON.stringify(
                    meta,
                  )}`,
                ),
              );
          }
        },
      );
    });

    transactions.push(transactionMeta);
    this.update({ transactions: this.trimTransactionsForState(transactions) });
    this.hub.emit(`unapprovedTransaction`, transactionMeta);
    return { result, transactionMeta };
  }

  prepareUnsignedEthTx(txParams: Record<string, unknown>): TypedTransaction {
    return TransactionFactory.fromTxData(txParams, {
      common: this.getCommonConfiguration(),
      freeze: false,
    });
  }

  /**
   * `@ethereumjs/tx` uses `@ethereumjs/common` as a configuration tool for
   * specifying which chain, network, hardfork and EIPs to support for
   * a transaction. By referencing this configuration, and analyzing the fields
   * specified in txParams, @ethereumjs/tx is able to determine which EIP-2718
   * transaction type to use.
   *
   * @returns {Common} common configuration object
   */

  getCommonConfiguration(): Common {
    const {
      network: networkId,
      provider: { type: chain, chainId, nickname: name },
    } = this.getNetworkState();

    if (chain !== RPC) {
      return new Common({ chain, hardfork: HARDFORK });
    }

    const customChainParams = {
      name,
      chainId: parseInt(chainId, undefined),
      networkId: parseInt(networkId, undefined),
    };

    return Common.forCustomChain(MAINNET, customChainParams, HARDFORK);
  }

  /**
   * Approves a transaction and updates it's status in state. If this is not a
   * retry transaction, a nonce will be generated. The transaction is signed
   * using the sign configuration property, then published to the blockchain.
   * A `<tx.id>:finished` hub event is fired after success or failure.
   *
   * @param transactionID - The ID of the transaction to approve.
   */
  async approveTransaction(transactionID: string) {
    const { transactions } = this.state;
    const releaseLock = await this.mutex.acquire();
    const { provider } = this.getNetworkState();
    const { chainId: currentChainId } = provider;
    const index = transactions.findIndex(({ id }) => transactionID === id);
    const transactionMeta = transactions[index];
    const { nonce } = transactionMeta.transaction;

    try {
      const { from } = transactionMeta.transaction;
      if (!this.sign) {
        releaseLock();
        this.failTransaction(
          transactionMeta,
          new Error('No sign method defined.'),
        );
        return;
      } else if (!currentChainId) {
        releaseLock();
        this.failTransaction(transactionMeta, new Error('No chainId defined.'));
        return;
      }

      const chainId = parseInt(currentChainId, undefined);
      const { approved: status } = TransactionStatus;

      const txNonce =
        nonce ||
        (await query(this.ethQuery, 'getTransactionCount', [from, 'pending']));

      transactionMeta.status = status;
      transactionMeta.transaction.nonce = txNonce;
      transactionMeta.transaction.chainId = chainId;

      const baseTxParams = {
        ...transactionMeta.transaction,
        gasLimit: transactionMeta.transaction.gas,
        chainId,
        nonce: txNonce,
        status,
      };

      const isEIP1559 = isEIP1559Transaction(transactionMeta.transaction);

      const txParams = isEIP1559
        ? {
            ...baseTxParams,
            maxFeePerGas: transactionMeta.transaction.maxFeePerGas,
            maxPriorityFeePerGas:
              transactionMeta.transaction.maxPriorityFeePerGas,
            estimatedBaseFee: transactionMeta.transaction.estimatedBaseFee,
            // specify type 2 if maxFeePerGas and maxPriorityFeePerGas are set
            type: 2,
          }
        : baseTxParams;

      // delete gasPrice if maxFeePerGas and maxPriorityFeePerGas are set
      if (isEIP1559) {
        delete txParams.gasPrice;
      }

      const unsignedEthTx = this.prepareUnsignedEthTx(txParams);
      const signedTx = await this.sign(unsignedEthTx, from);
      transactionMeta.status = TransactionStatus.signed;
      this.updateTransaction(transactionMeta);
      const rawTransaction = bufferToHex(signedTx.serialize());

      transactionMeta.rawTransaction = rawTransaction;
      this.updateTransaction(transactionMeta);
      const transactionHash = await query(this.ethQuery, 'sendRawTransaction', [
        rawTransaction,
      ]);
      transactionMeta.transactionHash = transactionHash;
      transactionMeta.status = TransactionStatus.submitted;
      this.updateTransaction(transactionMeta);
      this.hub.emit(`${transactionMeta.id}:finished`, transactionMeta);
    } catch (error: any) {
      this.failTransaction(transactionMeta, error);
    } finally {
      releaseLock();
    }
  }

  /**
   * Cancels a transaction based on its ID by setting its status to "rejected"
   * and emitting a `<tx.id>:finished` hub event.
   *
   * @param transactionID - The ID of the transaction to cancel.
   */
  cancelTransaction(transactionID: string) {
    const transactionMeta = this.state.transactions.find(
      ({ id }) => id === transactionID,
    );
    if (!transactionMeta) {
      return;
    }
    transactionMeta.status = TransactionStatus.rejected;
    this.hub.emit(`${transactionMeta.id}:finished`, transactionMeta);
    const transactions = this.state.transactions.filter(
      ({ id }) => id !== transactionID,
    );
    this.update({ transactions: this.trimTransactionsForState(transactions) });
  }

  /**
   * Attempts to cancel a transaction based on its ID by setting its status to "rejected"
   * and emitting a `<tx.id>:finished` hub event.
   *
   * @param transactionID - The ID of the transaction to cancel.
   * @param gasValues - The gas values to use for the cancellation transation.
   */
  async stopTransaction(
    transactionID: string,
    gasValues?: GasPriceValue | FeeMarketEIP1559Values,
  ) {
    if (gasValues) {
      validateGasValues(gasValues);
    }
    const transactionMeta = this.state.transactions.find(
      ({ id }) => id === transactionID,
    );
    if (!transactionMeta) {
      return;
    }

    if (!this.sign) {
      throw new Error('No sign method defined.');
    }

    // gasPrice (legacy non EIP1559)
    const minGasPrice = getIncreasedPriceFromExisting(
      transactionMeta.transaction.gasPrice,
      CANCEL_RATE,
    );

    const gasPriceFromValues = isGasPriceValue(gasValues) && gasValues.gasPrice;

    const newGasPrice =
      (gasPriceFromValues &&
        validateMinimumIncrease(gasPriceFromValues, minGasPrice)) ||
      minGasPrice;

    // maxFeePerGas (EIP1559)
    const existingMaxFeePerGas = transactionMeta.transaction?.maxFeePerGas;
    const minMaxFeePerGas = getIncreasedPriceFromExisting(
      existingMaxFeePerGas,
      CANCEL_RATE,
    );
    const maxFeePerGasValues =
      isFeeMarketEIP1559Values(gasValues) && gasValues.maxFeePerGas;
    const newMaxFeePerGas =
      (maxFeePerGasValues &&
        validateMinimumIncrease(maxFeePerGasValues, minMaxFeePerGas)) ||
      (existingMaxFeePerGas && minMaxFeePerGas);

    // maxPriorityFeePerGas (EIP1559)
    const existingMaxPriorityFeePerGas =
      transactionMeta.transaction?.maxPriorityFeePerGas;
    const minMaxPriorityFeePerGas = getIncreasedPriceFromExisting(
      existingMaxPriorityFeePerGas,
      CANCEL_RATE,
    );
    const maxPriorityFeePerGasValues =
      isFeeMarketEIP1559Values(gasValues) && gasValues.maxPriorityFeePerGas;
    const newMaxPriorityFeePerGas =
      (maxPriorityFeePerGasValues &&
        validateMinimumIncrease(
          maxPriorityFeePerGasValues,
          minMaxPriorityFeePerGas,
        )) ||
      (existingMaxPriorityFeePerGas && minMaxPriorityFeePerGas);

    const txParams =
      newMaxFeePerGas && newMaxPriorityFeePerGas
        ? {
            from: transactionMeta.transaction.from,
            gasLimit: transactionMeta.transaction.gas,
            maxFeePerGas: newMaxFeePerGas,
            maxPriorityFeePerGas: newMaxPriorityFeePerGas,
            type: 2,
            nonce: transactionMeta.transaction.nonce,
            to: transactionMeta.transaction.from,
            value: '0x0',
          }
        : {
            from: transactionMeta.transaction.from,
            gasLimit: transactionMeta.transaction.gas,
            gasPrice: newGasPrice,
            nonce: transactionMeta.transaction.nonce,
            to: transactionMeta.transaction.from,
            value: '0x0',
          };

    const unsignedEthTx = this.prepareUnsignedEthTx(txParams);

    const signedTx = await this.sign(
      unsignedEthTx,
      transactionMeta.transaction.from,
    );
    const rawTransaction = bufferToHex(signedTx.serialize());
    await query(this.ethQuery, 'sendRawTransaction', [rawTransaction]);
    transactionMeta.status = TransactionStatus.cancelled;
    this.hub.emit(`${transactionMeta.id}:finished`, transactionMeta);
  }

  /**
   * Attemps to speed up a transaction increasing transaction gasPrice by ten percent.
   *
   * @param transactionID - The ID of the transaction to speed up.
   * @param gasValues - The gas values to use for the speed up transation.
   */
  async speedUpTransaction(
    transactionID: string,
    gasValues?: GasPriceValue | FeeMarketEIP1559Values,
  ) {
    if (gasValues) {
      validateGasValues(gasValues);
    }
    const transactionMeta = this.state.transactions.find(
      ({ id }) => id === transactionID,
    );
    /* istanbul ignore next */
    if (!transactionMeta) {
      return;
    }

    /* istanbul ignore next */
    if (!this.sign) {
      throw new Error('No sign method defined.');
    }

    const { transactions } = this.state;

    // gasPrice (legacy non EIP1559)
    const minGasPrice = getIncreasedPriceFromExisting(
      transactionMeta.transaction.gasPrice,
      SPEED_UP_RATE,
    );

    const gasPriceFromValues = isGasPriceValue(gasValues) && gasValues.gasPrice;

    const newGasPrice =
      (gasPriceFromValues &&
        validateMinimumIncrease(gasPriceFromValues, minGasPrice)) ||
      minGasPrice;

    // maxFeePerGas (EIP1559)
    const existingMaxFeePerGas = transactionMeta.transaction?.maxFeePerGas;
    const minMaxFeePerGas = getIncreasedPriceFromExisting(
      existingMaxFeePerGas,
      SPEED_UP_RATE,
    );
    const maxFeePerGasValues =
      isFeeMarketEIP1559Values(gasValues) && gasValues.maxFeePerGas;
    const newMaxFeePerGas =
      (maxFeePerGasValues &&
        validateMinimumIncrease(maxFeePerGasValues, minMaxFeePerGas)) ||
      (existingMaxFeePerGas && minMaxFeePerGas);

    // maxPriorityFeePerGas (EIP1559)
    const existingMaxPriorityFeePerGas =
      transactionMeta.transaction?.maxPriorityFeePerGas;
    const minMaxPriorityFeePerGas = getIncreasedPriceFromExisting(
      existingMaxPriorityFeePerGas,
      SPEED_UP_RATE,
    );
    const maxPriorityFeePerGasValues =
      isFeeMarketEIP1559Values(gasValues) && gasValues.maxPriorityFeePerGas;
    const newMaxPriorityFeePerGas =
      (maxPriorityFeePerGasValues &&
        validateMinimumIncrease(
          maxPriorityFeePerGasValues,
          minMaxPriorityFeePerGas,
        )) ||
      (existingMaxPriorityFeePerGas && minMaxPriorityFeePerGas);

    const txParams =
      newMaxFeePerGas && newMaxPriorityFeePerGas
        ? {
            ...transactionMeta.transaction,
            gasLimit: transactionMeta.transaction.gas,
            maxFeePerGas: newMaxFeePerGas,
            maxPriorityFeePerGas: newMaxPriorityFeePerGas,
            type: 2,
          }
        : {
            ...transactionMeta.transaction,
            gasLimit: transactionMeta.transaction.gas,
            gasPrice: newGasPrice,
          };

    const unsignedEthTx = this.prepareUnsignedEthTx(txParams);

    const signedTx = await this.sign(
      unsignedEthTx,
      transactionMeta.transaction.from,
    );
    const rawTransaction = bufferToHex(signedTx.serialize());
    const transactionHash = await query(this.ethQuery, 'sendRawTransaction', [
      rawTransaction,
    ]);
    const baseTransactionMeta = {
      ...transactionMeta,
      id: random(),
      time: Date.now(),
      transactionHash,
    };
    const newTransactionMeta =
      newMaxFeePerGas && newMaxPriorityFeePerGas
        ? {
            ...baseTransactionMeta,
            transaction: {
              ...transactionMeta.transaction,
              maxFeePerGas: newMaxFeePerGas,
              maxPriorityFeePerGas: newMaxPriorityFeePerGas,
            },
          }
        : {
            ...baseTransactionMeta,
            transaction: {
              ...transactionMeta.transaction,
              gasPrice: newGasPrice,
            },
          };
    transactions.push(newTransactionMeta);
    this.update({ transactions: this.trimTransactionsForState(transactions) });
    this.hub.emit(`${transactionMeta.id}:speedup`, newTransactionMeta);
  }

  /**
   * Estimates required gas for a given transaction.
   *
   * @param transaction - The transaction to estimate gas for.
   * @returns The gas and gas price.
   */
  async estimateGas(transaction: Transaction) {
    const estimatedTransaction = { ...transaction };
    const {
      gas,
      gasPrice: providedGasPrice,
      to,
      value,
      data,
    } = estimatedTransaction;
    const gasPrice =
      typeof providedGasPrice === 'undefined'
        ? await query(this.ethQuery, 'gasPrice')
        : providedGasPrice;
    const { isCustomNetwork } = this.getNetworkState();
    // 1. If gas is already defined on the transaction, use it
    if (typeof gas !== 'undefined') {
      return { gas, gasPrice };
    }
    const { gasLimit } = await query(this.ethQuery, 'getBlockByNumber', [
      'latest',
      false,
    ]);

    // 2. If to is not defined or this is not a contract address, and there is no data use 0x5208 / 21000.
    // If the newtwork is a custom network then bypass this check and fetch 'estimateGas'.
    /* istanbul ignore next */
    const code = to ? await query(this.ethQuery, 'getCode', [to]) : undefined;
    /* istanbul ignore next */
    if (
      !isCustomNetwork &&
      (!to || (to && !data && (!code || code === '0x')))
    ) {
      return { gas: '0x5208', gasPrice };
    }

    // if data, should be hex string format
    estimatedTransaction.data = !data
      ? data
      : /* istanbul ignore next */ addHexPrefix(data);

    // 3. If this is a contract address, safely estimate gas using RPC
    estimatedTransaction.value =
      typeof value === 'undefined' ? '0x0' : /* istanbul ignore next */ value;
    const gasLimitBN = hexToBN(gasLimit);
    estimatedTransaction.gas = BNToHex(fractionBN(gasLimitBN, 19, 20));
    const gasHex = await query(this.ethQuery, 'estimateGas', [
      estimatedTransaction,
    ]);

    // 4. Pad estimated gas without exceeding the most recent block gasLimit. If the network is a
    // a custom network then return the eth_estimateGas value.
    const gasBN = hexToBN(gasHex);
    const maxGasBN = gasLimitBN.muln(0.9);
    const paddedGasBN = gasBN.muln(1.5);
    /* istanbul ignore next */
    if (gasBN.gt(maxGasBN) || isCustomNetwork) {
      return { gas: addHexPrefix(gasHex), gasPrice };
    }

    /* istanbul ignore next */
    if (paddedGasBN.lt(maxGasBN)) {
      return { gas: addHexPrefix(BNToHex(paddedGasBN)), gasPrice };
    }
    return { gas: addHexPrefix(BNToHex(maxGasBN)), gasPrice };
  }

  /**
   * Check the status of submitted transactions on the network to determine whether they have
   * been included in a block. Any that have been included in a block are marked as confirmed.
   */
  async queryTransactionStatuses() {
    const { transactions } = this.state;
    const { provider, network: currentNetworkID } = this.getNetworkState();
    const { chainId: currentChainId } = provider;
    let gotUpdates = false;
    await safelyExecute(() =>
      Promise.all(
        transactions.map(async (meta, index) => {
          // Using fallback to networkID only when there is no chainId present.
          // Should be removed when networkID is completely removed.
          const txBelongsToCurrentChain =
            meta.chainId === currentChainId ||
            (!meta.chainId && meta.networkID === currentNetworkID);

          if (!meta.verifiedOnBlockchain && txBelongsToCurrentChain) {
            const [
              reconciledTx,
              updateRequired,
            ] = await this.blockchainTransactionStateReconciler(meta);
            if (updateRequired) {
              transactions[index] = reconciledTx;
              gotUpdates = updateRequired;
            }
          }
        }),
      ),
    );

    /* istanbul ignore else */
    if (gotUpdates) {
      this.update({
        transactions: this.trimTransactionsForState(transactions),
      });
    }
  }

  /**
   * Updates an existing transaction in state.
   *
   * @param transactionMeta - The new transaction to store in state.
   */
  updateTransaction(transactionMeta: TransactionMeta) {
    const { transactions } = this.state;
    transactionMeta.transaction = normalizeTransaction(
      transactionMeta.transaction,
    );
    validateTransaction(transactionMeta.transaction);
    const index = transactions.findIndex(({ id }) => transactionMeta.id === id);
    transactions[index] = transactionMeta;
    this.update({ transactions: this.trimTransactionsForState(transactions) });
  }

  /**
   * Removes all transactions from state, optionally based on the current network.
   *
   * @param ignoreNetwork - Determines whether to wipe all transactions, or just those on the
   * current network. If `true`, all transactions are wiped.
   */
  wipeTransactions(ignoreNetwork?: boolean) {
    /* istanbul ignore next */
    if (ignoreNetwork) {
      this.update({ transactions: [] });
      return;
    }
    const { provider, network: currentNetworkID } = this.getNetworkState();
    const { chainId: currentChainId } = provider;
    const newTransactions = this.state.transactions.filter(
      ({ networkID, chainId }) => {
        // Using fallback to networkID only when there is no chainId present. Should be removed when networkID is completely removed.
        const isCurrentNetwork =
          chainId === currentChainId ||
          (!chainId && networkID === currentNetworkID);
        return !isCurrentNetwork;
      },
    );

    this.update({
      transactions: this.trimTransactionsForState(newTransactions),
    });
  }

  /**
   * Get transactions from Etherscan for the given address. By default all transactions are
   * returned, but the `fromBlock` option can be given to filter just for transactions from a
   * specific block onward.
   *
   * @param address - The address to fetch the transactions for.
   * @param opt - Object containing optional data, fromBlock and Etherscan API key.
   * @returns The block number of the latest incoming transaction.
   */
  async fetchAll(
    address: string,
    opt?: FetchAllOptions,
  ): Promise<string | void> {
    const { provider, network: currentNetworkID } = this.getNetworkState();
    const { chainId: currentChainId, type: networkType } = provider;
    const { transactions } = this.state;

    const supportedNetworkIds = ['1', '3', '4', '42'];
    /* istanbul ignore next */
    if (supportedNetworkIds.indexOf(currentNetworkID) === -1) {
      return undefined;
    }

    const [
      etherscanTxResponse,
      etherscanTokenResponse,
    ] = await handleTransactionFetch(
      networkType,
      address,
      this.config.txHistoryLimit,
      opt,
    );

    const normalizedTxs = etherscanTxResponse.result.map(
      (tx: EtherscanTransactionMeta) =>
        this.normalizeTx(tx, currentNetworkID, currentChainId),
    );
    const normalizedTokenTxs = etherscanTokenResponse.result.map(
      (tx: EtherscanTransactionMeta) =>
        this.normalizeTokenTx(tx, currentNetworkID, currentChainId),
    );

    const [updateRequired, allTxs] = this.etherscanTransactionStateReconciler(
      [...normalizedTxs, ...normalizedTokenTxs],
      transactions,
    );

    allTxs.sort((a, b) => (a.time < b.time ? -1 : 1));

    let latestIncomingTxBlockNumber: string | undefined;
    allTxs.forEach(async (tx) => {
      /* istanbul ignore next */
      if (
        // Using fallback to networkID only when there is no chainId present. Should be removed when networkID is completely removed.
        (tx.chainId === currentChainId ||
          (!tx.chainId && tx.networkID === currentNetworkID)) &&
        tx.transaction.to &&
        tx.transaction.to.toLowerCase() === address.toLowerCase()
      ) {
        if (
          tx.blockNumber &&
          (!latestIncomingTxBlockNumber ||
            parseInt(latestIncomingTxBlockNumber, 10) <
              parseInt(tx.blockNumber, 10))
        ) {
          latestIncomingTxBlockNumber = tx.blockNumber;
        }
      }

      /* istanbul ignore else */
      if (tx.toSmartContract === undefined) {
        // If not `to` is a contract deploy, if not `data` is send eth
        if (
          tx.transaction.to &&
          (!tx.transaction.data || tx.transaction.data !== '0x')
        ) {
          const code = await query(this.ethQuery, 'getCode', [
            tx.transaction.to,
          ]);
          tx.toSmartContract = isSmartContractCode(code);
        } else {
          tx.toSmartContract = false;
        }
      }
    });

    // Update state only if new transactions were fetched or
    // the status or gas data of a transaction has changed
    if (updateRequired) {
      this.update({ transactions: this.trimTransactionsForState(allTxs) });
    }
    return latestIncomingTxBlockNumber;
  }

  /**
   * Trim the amount of transactions that are set on the state. Checks
   * if the length of the tx history is longer then desired persistence
   * limit and then if it is removes the oldest confirmed or rejected tx.
   * Pending or unapproved transactions will not be removed by this
   * operation. For safety of presenting a fully functional transaction UI
   * representation, this function will not break apart transactions with the
   * same nonce, created on the same day, per network. Not accounting for transactions of the same
   * nonce, same day and network combo can result in confusing or broken experiences
   * in the UI. The transactions are then updated using the BaseController update.
   *
   * @param transactions - The transactions to be applied to the state.
   * @returns The trimmed list of transactions.
   */
  private trimTransactionsForState(
    transactions: TransactionMeta[],
  ): TransactionMeta[] {
    const nonceNetworkSet = new Set();
    const txsToKeep = transactions.reverse().filter((tx) => {
      const { chainId, networkID, status, transaction, time } = tx;
      if (transaction) {
        const key = `${transaction.nonce}-${chainId ?? networkID}-${new Date(
          time,
        ).toDateString()}`;
        if (nonceNetworkSet.has(key)) {
          return true;
        } else if (
          nonceNetworkSet.size < this.config.txHistoryLimit ||
          !this.isFinalState(status)
        ) {
          nonceNetworkSet.add(key);
          return true;
        }
      }
      return false;
    });
    txsToKeep.reverse();
    return txsToKeep;
  }

  /**
   * Determines if the transaction is in a final state.
   *
   * @param status - The transaction status.
   * @returns Whether the transaction is in a final state.
   */
  private isFinalState(status: TransactionStatus): boolean {
    return (
      status === TransactionStatus.rejected ||
      status === TransactionStatus.confirmed ||
      status === TransactionStatus.failed ||
      status === TransactionStatus.cancelled
    );
  }

  /**
   * Method to verify the state of a transaction using the Blockchain as a source of truth.
   *
   * @param meta - The local transaction to verify on the blockchain.
   * @returns A tuple containing the updated transaction, and whether or not an update was required.
   */
  private async blockchainTransactionStateReconciler(
    meta: TransactionMeta,
  ): Promise<[TransactionMeta, boolean]> {
    const { status, transactionHash, pollingAttempts } = meta;
    const maxPollingAttempts = 3;
    switch (status) {
      case TransactionStatus.confirmed:
        const txReceipt = await query(this.ethQuery, 'getTransactionReceipt', [
          transactionHash,
        ]);

        if (!txReceipt) {
          return [meta, false];
        }

        meta.verifiedOnBlockchain = true;
        meta.transaction.gasUsed = txReceipt.gasUsed;

        // According to the Web3 docs:
        // TRUE if the transaction was successful, FALSE if the EVM reverted the transaction.
        if (Number(txReceipt.status) === 0) {
          const error: Error = new Error(
            'Transaction failed. The transaction was reversed',
          );
          this.failTransaction(meta, error);
          return [meta, false];
        }

        return [meta, true];
      case TransactionStatus.submitted:
        if (pollingAttempts === maxPollingAttempts) {
          const error: Error = new Error(
            'Transaction failed. The transaction was dropped or replaced by a new one',
          );
          this.failTransaction(meta, error);
          return [meta, false];
        }

        const txObj = await query(this.ethQuery, 'getTransactionByHash', [
          transactionHash,
        ]);

        if (!txObj && typeof meta.pollingAttempts === 'number') {
          meta.pollingAttempts += 1;
          return [meta, true];
        }

        /* istanbul ignore next */
        if (txObj?.blockNumber) {
          meta.status = TransactionStatus.confirmed;
          this.hub.emit(`${meta.id}:confirmed`, meta);
          return [meta, true];
        }

        return [meta, false];
      default:
        return [meta, false];
    }
  }

  /**
<<<<<<< HEAD
   * Method to verify the state of transactions using Etherscan as a source of truth
   * @param remoteTxs Array of transactions from remote source
   * @param localTxs Array of transactions stored locally
   * @returns [boolean, TransactionMeta[]]
=======
   * Method to check if a tx has failed according to their receipt
   * According to the Web3 docs:
   * TRUE if the transaction was successful, FALSE if the EVM reverted the transaction.
   * The receipt is not available for pending transactions and returns null.
   *
   * @param txHash - The transaction hash.
   * @returns Whether the transaction has failed.
   */
  private async checkTxReceiptStatusIsFailed(
    txHash: string | undefined,
  ): Promise<boolean> {
    const txReceipt = await query(this.ethQuery, 'getTransactionReceipt', [
      txHash,
    ]);
    if (!txReceipt) {
      // Transaction is pending
      return false;
    }
    return Number(txReceipt.status) === 0;
  }

  /**
   * Method to verify the state of transactions using Etherscan as a source of truth.
   *
   * @param remoteTxs - Transactions to reconcile that are from a remote source.
   * @param localTxs - Transactions to reconcile that are local.
   * @returns A tuple containing a boolean indicating whether or not an update was required, and the updated transaction.
>>>>>>> 36519187
   */
  private etherscanTransactionStateReconciler(
    remoteTxs: TransactionMeta[],
    localTxs: TransactionMeta[],
  ): [boolean, TransactionMeta[]] {
    const updatedTxs: TransactionMeta[] = this.getUpdatedTransactions(
      remoteTxs,
      localTxs,
    );

    const newTxs: TransactionMeta[] = this.getNewTransactions(
      remoteTxs,
      localTxs,
    );

    const updatedLocalTxs = localTxs.map((tx: TransactionMeta) => {
      const txIdx = updatedTxs.findIndex(
        ({ transactionHash }) => transactionHash === tx.transactionHash,
      );
      return txIdx === -1 ? tx : updatedTxs[txIdx];
    });

    const updateRequired = newTxs.length > 0 || updatedLocalTxs.length > 0;

    return [updateRequired, [...newTxs, ...updatedLocalTxs]];
  }

  /**
   * Get all transactions that are in the remote transactions array
   * but not in the local transactions array.
   *
   * @param remoteTxs - Array of transactions from remote source.
   * @param localTxs - Array of transactions stored locally.
   * @returns The new transactions.
   */
  private getNewTransactions(
    remoteTxs: TransactionMeta[],
    localTxs: TransactionMeta[],
  ): TransactionMeta[] {
    return remoteTxs.filter((tx) => {
      const alreadyInTransactions = localTxs.find(
        ({ transactionHash }) => transactionHash === tx.transactionHash,
      );
      return !alreadyInTransactions;
    });
  }

  /**
   * Get all the transactions that are locally outdated with respect
   * to a remote source (etherscan or blockchain). The returned array
   * contains the transactions with the updated data.
   *
   * @param remoteTxs - Array of transactions from remote source.
   * @param localTxs - Array of transactions stored locally.
   * @returns The updated transactions.
   */
  private getUpdatedTransactions(
    remoteTxs: TransactionMeta[],
    localTxs: TransactionMeta[],
  ): TransactionMeta[] {
    return remoteTxs.filter((remoteTx) => {
      const isTxOutdated = localTxs.find((localTx) => {
        return (
          remoteTx.transactionHash === localTx.transactionHash &&
          this.isTransactionOutdated(remoteTx, localTx)
        );
      });
      return isTxOutdated;
    });
  }

  /**
   * Verifies if a local transaction is outdated with respect to the remote transaction.
   *
   * @param remoteTx - The remote transaction from Etherscan.
   * @param localTx - The local transaction.
   * @returns Whether the transaction is outdated.
   */
  private isTransactionOutdated(
    remoteTx: TransactionMeta,
    localTx: TransactionMeta,
  ): boolean {
    const statusOutdated = this.isStatusOutdated(
      remoteTx.transactionHash,
      localTx.transactionHash,
      remoteTx.status,
      localTx.status,
    );
    const gasDataOutdated = this.isGasDataOutdated(
      remoteTx.transaction.gasUsed,
      localTx.transaction.gasUsed,
    );
    return statusOutdated || gasDataOutdated;
  }

  /**
   * Verifies if the status of a local transaction is outdated with respect to the remote transaction.
   *
   * @param remoteTxHash - Remote transaction hash.
   * @param localTxHash - Local transaction hash.
   * @param remoteTxStatus - Remote transaction status.
   * @param localTxStatus - Local transaction status.
   * @returns Whether the status is outdated.
   */
  private isStatusOutdated(
    remoteTxHash: string | undefined,
    localTxHash: string | undefined,
    remoteTxStatus: TransactionStatus,
    localTxStatus: TransactionStatus,
  ): boolean {
    return remoteTxHash === localTxHash && remoteTxStatus !== localTxStatus;
  }

  /**
   * Verifies if the gas data of a local transaction is outdated with respect to the remote transaction.
   *
   * @param remoteGasUsed - Remote gas used in the transaction.
   * @param localGasUsed - Local gas used in the transaction.
   * @returns Whether the gas data is outdated.
   */
  private isGasDataOutdated(
    remoteGasUsed: string | undefined,
    localGasUsed: string | undefined,
  ): boolean {
    return remoteGasUsed !== localGasUsed;
  }
}

export default TransactionController;<|MERGE_RESOLUTION|>--- conflicted
+++ resolved
@@ -1350,40 +1350,10 @@
   }
 
   /**
-<<<<<<< HEAD
    * Method to verify the state of transactions using Etherscan as a source of truth
    * @param remoteTxs Array of transactions from remote source
    * @param localTxs Array of transactions stored locally
    * @returns [boolean, TransactionMeta[]]
-=======
-   * Method to check if a tx has failed according to their receipt
-   * According to the Web3 docs:
-   * TRUE if the transaction was successful, FALSE if the EVM reverted the transaction.
-   * The receipt is not available for pending transactions and returns null.
-   *
-   * @param txHash - The transaction hash.
-   * @returns Whether the transaction has failed.
-   */
-  private async checkTxReceiptStatusIsFailed(
-    txHash: string | undefined,
-  ): Promise<boolean> {
-    const txReceipt = await query(this.ethQuery, 'getTransactionReceipt', [
-      txHash,
-    ]);
-    if (!txReceipt) {
-      // Transaction is pending
-      return false;
-    }
-    return Number(txReceipt.status) === 0;
-  }
-
-  /**
-   * Method to verify the state of transactions using Etherscan as a source of truth.
-   *
-   * @param remoteTxs - Transactions to reconcile that are from a remote source.
-   * @param localTxs - Transactions to reconcile that are local.
-   * @returns A tuple containing a boolean indicating whether or not an update was required, and the updated transaction.
->>>>>>> 36519187
    */
   private etherscanTransactionStateReconciler(
     remoteTxs: TransactionMeta[],
