--- conflicted
+++ resolved
@@ -260,7 +260,6 @@
   async fetchFromDynamicTokenList(): Promise<void> {
     const releaseLock = await this.mutex.acquire();
     try {
-<<<<<<< HEAD
       const cachedTokens: TokenListToken[] | null = await safelyExecute(() =>
         this.fetchFromCache(),
       );
@@ -285,23 +284,6 @@
             symbolsList.filter(
               (symbol, index) => symbolsList.indexOf(symbol) !== index,
             ),
-=======
-      const tokensFromAPI: Token[] =
-        (await safelyExecute(() => this.fetchFromCache())) || [];
-      const { tokensChainsCache } = this.state;
-      const tokenList: TokenMap = {};
-
-      // filtering out tokens with less than 2 occurences
-      const filteredTokenList = tokensFromAPI.filter(
-        (token) => token.occurrences && token.occurrences >= 2,
-      );
-      // removing the tokens with symbol conflicts
-      const symbolsList = filteredTokenList.map((token) => token.symbol);
-      const duplicateSymbols = [
-        ...new Set(
-          symbolsList.filter(
-            (symbol, index) => symbolsList.indexOf(symbol) !== index,
->>>>>>> 74867850
           ),
         ];
         const uniqueTokenList = filteredTokenList.filter(
@@ -383,16 +365,10 @@
   async fetchTokenMetadata(tokenAddress: string): Promise<DynamicToken> {
     const releaseLock = await this.mutex.acquire();
     try {
-<<<<<<< HEAD
-      const token: DynamicToken = await safelyExecute(() =>
-        fetchTokenMetadata(this.chainId, tokenAddress),
-      );
-=======
       const token = (await fetchTokenMetadata(
         this.chainId,
         tokenAddress,
-      )) as Token;
->>>>>>> 74867850
+      )) as DynamicToken;
       return token;
     } finally {
       releaseLock();
